--- conflicted
+++ resolved
@@ -4,13 +4,8 @@
 var { valueTypes, errorTypes } = require("../lib/constants");
 var createDevice = require("../lib/device").device;
 var createTable = require("../lib/table").createTable;
-<<<<<<< HEAD
-var cryptoLibrary = require("../lib/crypto")
-const variableLibrary = require('../lib/variable');
-=======
 var variableLibrary = require("../lib/variable")
 var cryptoLibrary = require("../lib/crypto")
->>>>>>> f9b11510
 
 var device = {
     ip: process.env.DEVICE_IP,
@@ -201,7 +196,6 @@
         }
         return createDevice(externalDevice, { max_var_id_len: 50 }, console);
     },
-<<<<<<< HEAD
     /**
      * The Custom Driver Crypto object.
      * Contains utility functions that offer ways of encapsulating secure credentials to be used as part of a secure HTTPS net or http connection.
@@ -216,11 +210,4 @@
     createVariable: function (uid, name, value, unit, valueType) {
         return variableLibrary.createVariable(uid, name, value, unit, valueType, { max_var_id_len: 50 })
     }
-=======
-    createVariable: function (uid, name, value, unit, valueType) {
-        driverVariable = variableLibrary.createVariable(uid, name, value, unit, valueType, { max_var_id_len: 50 });
-        return driverVariable;
-    },
-    crypto: cryptoLibrary.cryptoLibrary(console),
->>>>>>> f9b11510
 };