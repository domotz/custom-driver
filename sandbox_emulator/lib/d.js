--- conflicted
+++ resolved
@@ -6,10 +6,7 @@
 var createTable = require("../lib/table").createTable;
 var variableLibrary = require("../lib/variable")
 var cryptoLibrary = require("../lib/crypto")
-<<<<<<< HEAD
 var bufferLibrary = require('../lib/buffer');
-=======
->>>>>>> 081a7a0e
 
 var device = {
     ip: process.env.DEVICE_IP,
@@ -224,4 +221,5 @@
     _unsafe: {
         buffer: bufferLibrary.bufferLibrary(console),
     },
-};+};
+==== BASE ====