--- conflicted
+++ resolved
@@ -154,14 +154,10 @@
                     console.error(err)
                 })
                 vars.forEach(function (v) {
-<<<<<<< HEAD
                     if (v.uid.indexOf("table") >= 0 ||
                         v.uid.indexOf("column") >= 0 ||
                         v.uid.indexOf("history") >= 0) console.warn("WARNING: the keyword 'table' should not be used in the uid")
-=======
-                    if(v.uid.indexOf("table")>=0) console.warn("WARNING: the keyword 'table' should not be used in the uid")
                     if(v.value && v.value.length > 500) console.warn("WARNING: value length exceeded 500")
->>>>>>> 81b9d955
                     console.log(format(v.l, maxLength), "=", v.value);
                 });
             }
