{
    "logo": "crestron.svg",
    "version": "1.0.0",
    "name": "Crestron Touch Screen",
    "description": "Monitor all info sensors and temperature sensors and reboot the screen if needed",
    "category": "Hardware Integration",
    "requirements": {
        "credentials": true,
        "sandbox_version": "1.12",
        "others": [
            "SSH Enabled"
        ]
    },
    "tags": [
        "crestron",
        "touchscreen",
        "reboot"
    ],
    "sample_period": 1800,
    "has_actions": true,
    "expected_variables": {
        "table": "[40]"
    },
    "protocols": [
        "SSH"
    ],
    "tested_on": [
        {
            "name": "Crestron TS-1070",
<<<<<<< HEAD
            "version": "unknown"
=======
            "version": "1.001.0019"
>>>>>>> 6f253267
        }
    ]
}<|MERGE_RESOLUTION|>--- conflicted
+++ resolved
@@ -27,11 +27,7 @@
     "tested_on": [
         {
             "name": "Crestron TS-1070",
-<<<<<<< HEAD
-            "version": "unknown"
-=======
             "version": "1.001.0019"
->>>>>>> 6f253267
         }
     ]
 }