{
    "logo": "linux.svg",
    "version": "1.0.1",
<<<<<<< HEAD
    "name": "Linux Updates List (apt-based)",
    "description": "Display the list of Updates available in a Linux host",
=======
    "name": "Linux Updates",
    "description": "Monitor the status of the Updates of a Linux machine",
>>>>>>> 570c137a
    "category": "Software Integration",
    "requirements": {
        "credentials": true,
        "sandbox_version": "1.12",
        "others": [
            "Linux",
            "SSH Enabled",
            "apt",
            "grep"
        ]
    },
    "tags": [
        "linux",
        "updates",
        "apt"
    ],
    "sample_period_s": 3600,
    "has_actions": false,
    "expected_variables": {
        "table": "[2,999]"
    },
    "protocols": [
        "SSH"
    ],
    "tested_on": [
        {
            "name": "Ubuntu",
            "version": "22.04.3 LTS"
        }
    ],
    "parameters": [
        {
            "value_type": "LIST",
            "name": "packagesFilter",
            "label": "Package Name"
        }
    ]
}<|MERGE_RESOLUTION|>--- conflicted
+++ resolved
@@ -1,13 +1,8 @@
 {
     "logo": "linux.svg",
     "version": "1.0.1",
-<<<<<<< HEAD
     "name": "Linux Updates List (apt-based)",
     "description": "Display the list of Updates available in a Linux host",
-=======
-    "name": "Linux Updates",
-    "description": "Monitor the status of the Updates of a Linux machine",
->>>>>>> 570c137a
     "category": "Software Integration",
     "requirements": {
         "credentials": true,
@@ -25,6 +20,7 @@
         "apt"
     ],
     "sample_period_s": 3600,
+    "execution_time_s": 60,    
     "has_actions": false,
     "expected_variables": {
         "table": "[2,999]"
