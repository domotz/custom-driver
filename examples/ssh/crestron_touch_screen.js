--- conflicted
+++ resolved
@@ -14,7 +14,6 @@
 var cmdInfo='info'
 var cmdReboot='reboot'
 
-<<<<<<< HEAD
 // Define the SSH options when running the commands
 var sshConfig = {
     username: D.device.username(),
@@ -40,60 +39,6 @@
         d.resolve(out);
     });
     return d.promise;
-=======
-// Ssh options and command to be run
-var sshOptions = {
-    "command": "info",
-    "username": D.device.username(),
-    "password": D.device.password(),
-    "timeout": 5000
-};
-
-// Helper function to parse the device response and call the success callback
-function successCallback(output) {
-    // Creation of custom driver table 
-    var touchScreenSensorsTable = D.createTable(
-        "Touchscreen Sensors",
-        [
-            { label: "Sensor" },
-            { label: "Value" }
-        ]
-    );
-
-    var commandOutputArray = output.split(/\r?\n/);
-    if (commandOutputArray == null) {
-        console.error("commandOutputArray is empty or undefined")
-        D.failure(D.errorType.PARSING_ERROR) 
-    }
-
-    for (var i = 0; i < commandOutputArray.length; i++) {
-        if (commandOutputArray[i] == null){
-            console.debug("Line empty, skipping")
-        }
-        else{
-            var fieldsArray = commandOutputArray[i].replace(/\s+/g,' ').trim().split(":");
-
-            if (fieldsArray[0] == null) {
-                console.error("fieldsArray[0] is empty  or undefined")
-                D.failure(D.errorType.PARSING_ERROR) 
-            }
-            
-            var recordId='id-'+fieldsArr[0].replace(/\s/g, '-').toLowerCase();
-            var recordValue = fieldsArray[fieldsArray.length - 1];
-            if (fieldsArray.includes("Front Panel Slot")) {
-                touchScreenSensorsTable.insertRecord(
-                    recordId, ["Front Panel Slot", recordValue]
-                )
-            }
-            if (fieldsArray.includes("Core3UILevel")) {
-                touchScreenSensorsTable.insertRecord(
-                    recordId, ["Core3 UI Level", recordValue]
-                )
-            }
-        }
-    } 
-    D.success(touchScreenSensorsTable);
->>>>>>> 0c66ed65
 }
 
 /**
@@ -101,35 +46,15 @@
 * @label Reboot
 * @documentation WARNING!! This button does not provide with a confirmation dialogue. It will reboot the device immediately once pressed.
 */
-<<<<<<< HEAD
 function custom_1() {
     // Command to issued when pressing the button
    executeCommand(cmdReboot).then(function(){
         D.success();
     });
-=======
-function commandExecutionCallback(output, error) {
-    if (error) {
-        console.error("Error: ", error);
-        if (error.message && (error.message.indexOf("Invalid") === -1 || error.message.indexOf("Handshake failed") === -1)) {
-            D.failure(D.errorType.AUTHENTICATION_ERROR);
-        } else {
-            console.error(error);
-            D.failure(D.errorType.GENERIC_ERROR);
-        }
-    } else {
-        if (output && output.indexOf("command not found") !== -1) {
-            D.failure(D.errorType.PARSING_ERROR);
-        } else {
-            successCallback(output);
-        }
-    }
->>>>>>> 0c66ed65
 }
 
 /**
 * @remote_procedure
-<<<<<<< HEAD
 * @label Validate Association
 * @documentation This procedure is used to validate if the driver can be applied on a device during association as well as validate any credentials provided
 */
@@ -138,14 +63,6 @@
     executeCommand(cmdTemperature).then(function(){
         D.success();
     });
-=======
-* @label Validate Device is Crestron Touch Screen
-* @documentation Verifies if the driver can be applied on the device. Checks for credentials and for 
-*/
-function validate() {
-    console.info("Verifying device can respond correctly to command ... ");
-    D.device.sendSSHCommand(sshOptions, commandExecutionCallback);
->>>>>>> 0c66ed65
 }
 
 // Create the table definition
@@ -202,7 +119,6 @@
 }
 /**
 * @remote_procedure
-<<<<<<< HEAD
 * @label Get Touch Screen Sensor Data
 * @documentation This procedure is used for retrieving device * variables data
 */
@@ -215,11 +131,4 @@
     .then(function(touchScreenSensorTable){
         D.success(touchScreenSensorTable);
     });
-=======
-* @label Get Sensor Table Variables
-* @documentation Creates custom driver table with defined sensors
-*/
-function get_status() {
-    D.device.sendSSHCommand(sshOptions, commandExecutionCallback);
->>>>>>> 0c66ed65
 }