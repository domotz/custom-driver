--- conflicted
+++ resolved
@@ -108,13 +108,13 @@
 }
 
 //fill the dynamic table with data related to exchanges. 
-<<<<<<< HEAD
 function fillTable(exchanges) {
     exchanges.forEach(function (d) {
         d.forEach(function (item) {
             var recordId = ("[" + item.name + "]" + "[" + item.vhost + "]").substring(0, 50);
-            // Filter out the root vhosts
-            if (item.vhost === "/"){
+            if (vhost === "/"){
+                // Igore root level exchanges and only collect vhost child ones.
+                // Remove conditional in case you want to monitor them as well
                 return
             }
             var name = item.name;
@@ -158,56 +158,6 @@
                 acknowledged
             ]);
         });
-=======
-function fillTable(data) {
-    data.forEach(function (item) {
-        var recordId = ("[" + item.name + "]" + "[" + item.vhost + "]").substring(0, 50);
-        var vhost = item.vhost;
-        if (vhost === "/"){
-            // Igore root level exchanges and only collect vhost child ones.
-            // Remove conditional in case you want to monitor them as well
-            return
-        }
-        var name = item.name;
-        var type = item.type;
-        var unroutableDetails = item.message_stats && item.message_stats.return_unroutable_details && item.message_stats.return_unroutable_details.rate || 0;
-        var unroutable = item.message_stats && item.message_stats.return_unroutable || 0;
-        var redeliverDetails = item.message_stats && item.message_stats.redeliver_details && item.message_stats.redeliver_details.rate || 0;
-        var redelivered = item.message_stats && item.message_stats.redeliver || 0;
-        var publishOutDetails = item.message_stats && item.message_stats.publish_out_details && item.message_stats.publish_out_details.rate || 0;
-        var publishOut = item.message_stats && item.message_stats.publish_out || 0;
-        var publishInDetails = item.message_stats && item.message_stats.publish_in_details && item.message_stats.publish_in_details.rate || 0;
-        var publishIn = item.message_stats && item.message_stats.publish_in || 0;
-        var publishDetails = item.message_stats && item.message_stats.publish_details && item.message_stats.publish_details.rate || 0;
-        var published = item.message_stats && item.message_stats.publish || 0;
-        var deliverGetDetails = item.message_stats && item.message_stats.deliver_get_details && item.message_stats.deliver_get_details.rate || 0;
-        var deliverGet = item.message_stats && item.message_stats.deliver_get || 0;
-        var confirmDetails = item.message_stats && item.message_stats.confirm_details && item.message_stats.confirm_details.rate || 0;
-        var confirmed = item.message_stats && item.message_stats.confirm || 0;
-        var ackDetails = item.message_stats && item.message_stats.ack_details && item.message_stats.ack_details.rate || 0;
-        var acknowledged = item.message_stats && item.message_stats.ack || 0;
-        table.insertRecord(recordId, [
-            name,
-            vhost,
-            type,
-            unroutableDetails,
-            unroutable,
-            redeliverDetails,
-            redelivered,
-            publishOutDetails,
-            publishOut,
-            publishInDetails,
-            publishIn,
-            publishDetails,
-            published,
-            deliverGetDetails,
-            deliverGet,
-            confirmDetails,
-            confirmed,
-            ackDetails,
-            acknowledged
-        ]);
->>>>>>> 9d771bb9
     });
 }
 
