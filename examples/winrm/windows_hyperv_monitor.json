{
    "logo": "microsoft-hyper-v.svg",
    "version": "1.0.0",
    "name": "Windows Hyper-V Show all VMs",
    "description": "This script retrieves information about the Hyper-V Virtual machines",
    "category": "Software Integration",
    "requirements": {
        "credentials": true,
        "sandbox_version": "1.12",
        "others": [
<<<<<<< HEAD
            "Powershell Version 5.1.19041.2364",
=======
            "Powershell Version 5.1.19041.4412",
>>>>>>> 7f9efc9e
            "Privilege required: Hyper-V Administrators",
            "WinRM Enabled",
            "Hyper-V"
        ]
    },
    "tags": [
        "windows",
        "software",
        "hyper-v",
        "virtual-machine"
    ],
    "sample_period_s": 600,
    "has_actions": false,
    "expected_variables": {
        "table": "[10]"
    },
    "protocols": [
        "WINRM"
    ],
    "tested_on": [
        {
            "name": "Windows",
            "version": "10"
        },
        {
            "name": "Windows Server",
            "version": "2019"
        },
        {
            "name": "Hyper-V",
            "version": "10.0.19041.1"
        }
    ]
}<|MERGE_RESOLUTION|>--- conflicted
+++ resolved
@@ -8,11 +8,7 @@
         "credentials": true,
         "sandbox_version": "1.12",
         "others": [
-<<<<<<< HEAD
-            "Powershell Version 5.1.19041.2364",
-=======
             "Powershell Version 5.1.19041.4412",
->>>>>>> 7f9efc9e
             "Privilege required: Hyper-V Administrators",
             "WinRM Enabled",
             "Hyper-V"
